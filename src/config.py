import copy
import warnings

import yaml
import logging
from pathlib import Path
import numpy as np
<<<<<<< HEAD
from src import utils
=======
import utils
>>>>>>> dd605f5b
from src import globs as gs
import sys

# Logger
logger = logging.getLogger(__name__)
config_folder_source = Path(__file__).parent.parent / "configs"
if not config_folder_source.exists():
    raise FileNotFoundError(f"Configuration folder {config_folder_source} does not exist. "
                            "Please check the path or create the folder if necessary.")


class ConfigManager:
    def __init__(self):
        self.ir_paths = {}
        self.angle_idx = 0

    def get_impulse_response_paths(self, target_angle=None, rir_specs=None):
        """ Get impulse response paths """

        if rir_specs['dataset_name'].lower() == 'handpicked':
            common_path = Path(rir_specs['common_path']).expanduser().resolve()
            assert common_path.exists() and common_path.is_dir()
            ret_paths = [rir_specs['target_path'], rir_specs['noise_path']]
            ret_paths = [common_path / rir_path for rir_path in ret_paths]
            assert all(p.exists() and p.is_file() for p in ret_paths)
            return ret_paths
        elif rir_specs['dataset_name'].lower() == 'hadad':
            ret_paths = self.pick_random_rirs_hadad(target_angle=target_angle, rir_specs=rir_specs)
        else:
            raise ValueError(f"Unknown dataset name: {rir_specs['dataset_name']}. "
                             "Supported datasets: 'handpicked', 'hadad'.")

        return ret_paths

    def pick_random_rirs_hadad(self, target_angle=None, rir_specs=None):
        """ Pick two random impulse response files from the Hadad dataset based on the specified RT60, distance, and mic spacing.
        If target_angle is specified, it will pick the target angle and a random noise angle.
        If target_angle is None, it will pick two random files from the specified RT60, distance, and mic spacing.
        """
        if rir_specs is None:
            raise ValueError("rir_specs must be provided for Hadad dataset.")
        if 'rt60' not in rir_specs or 'distance' not in rir_specs or 'mic_spacing' not in rir_specs:
            raise ValueError("rir_specs must contain 'rt60', 'distance', and 'mic_spacing' keys.")

        rt60, distance, mic_spacing = rir_specs['rt60'], rir_specs['distance'], rir_specs['mic_spacing']
        datasets_path = Path(rir_specs['datasets_path']).expanduser().resolve()
        if not datasets_path.exists() or not datasets_path.is_dir():
            raise FileNotFoundError(f"Datasets path {datasets_path} does not exist or is not a directory.")
        ir_folder = f'Impulse_response_Acoustic_Lab_Bar-Ilan_University__Reverberation_{rt60}__{mic_spacing}'
        datasets_path = datasets_path / 'Hadad_wav' / ir_folder

        # Pick two random wav files from datasets_path. They have to be different. Use the following code to pick them:
        # Example name: Impulse_response_Acoustic_Lab_Bar-Ilan_University_(Reverberation_0.360s)_8-8-8-8-8-8-8_1m_015.wav
        if self.ir_paths.get(ir_folder) is None:
            if distance == "any":
                ir_files = list(datasets_path.glob(f'*.wav'))
            else:
                ir_files = list(datasets_path.glob(f'*_{distance}_*.wav'))
            ir_paths = [datasets_path / ir_file for ir_file in ir_files]
            self.ir_paths[ir_folder] = ir_paths
        else:
            ir_paths = self.ir_paths[ir_folder]

        if len(ir_paths) < 2:
            raise ValueError(f"Could not find two impulse response files in {datasets_path}.")

        if target_angle is None or target_angle == 'None':
            ret_paths = gs.rng.choice(ir_paths, 2, replace=False)
        else:
            # target angle is fixed, noise angle is random
            target_ir_path = [ir_path for ir_path in ir_paths if target_angle in ir_path.name]
            noise_ir_path = [ir_path for ir_path in ir_paths if rir_specs['noise_angle'] in ir_path.name]
            if len(target_ir_path) == 0:
                raise ValueError(f"Could not find angle {target_angle} in the file names.")
            ret_paths = [target_ir_path[0], noise_ir_path[0]]

        ret_paths = [Path(p).expanduser().resolve() for p in ret_paths]
        if not all(p.exists() and p.is_file() for p in ret_paths):
            raise FileNotFoundError(f"One or both impulse response files do not exist: {ret_paths}")
        if len(ret_paths) != 2:
            raise ValueError(f"Expected two impulse response files, but got {len(ret_paths)}: {ret_paths}")

        return ret_paths

    @staticmethod
    def check_varying_params_have_default_values(varying_params, default_values):
        for param_name, param_values in varying_params.items():
            if param_name not in default_values.keys():
                raise ValueError(f"Parameter '{param_name}' has no default value.")

    @classmethod
    def get_parameters_and_default_values(cls, parameters, parameter_to_vary='', default_values=None):
        # Define your parameters and their values

        if parameter_to_vary in parameters:
            varying_param_values = parameters[parameter_to_vary]
        elif parameter_to_vary != '':
            raise ValueError(f"Parameter {parameter_to_vary} not found in parameters.")
        else:
            varying_param_values = [None]

        ConfigManager.check_varying_params_have_default_values(parameters, default_values)

        return parameters, default_values, varying_param_values

    @staticmethod
    def is_tex_installed():
        """ Check if LaTeX is installed on the system """
        import subprocess
        try:
            result = subprocess.run(['kpsewhich', 'type1cm.sty'], stdout=subprocess.PIPE, stderr=subprocess.PIPE)
            if result.returncode == 0 and result.stdout.strip():
                return True
            else:
                warnings.warn("LaTeX is not installed or type1cm.sty not found. Using matplotlib instead of LaTeX for plotting.")
                return False
        except (FileNotFoundError, subprocess.CalledProcessError):
            warnings.warn(
                "LaTeX is not installed or type1cm.sty not found. Using matplotlib instead of LaTeX for plotting.")
            return False

    @staticmethod
    def get_plot_settings(plot_settings_in):

        plot_settings_out = plot_settings_in.copy()

        # plot_destination: debug, slides, paper
        for_export = plot_settings_in['destination'] != 'debug'

        # Check if latex is installed first
        tex_installed = ConfigManager.is_tex_installed()

        plot_settings_out.update({
            'show_date_plots': False if for_export else True,
            'use_tex': True if (for_export and tex_installed) else False,
            'save_plots': True if for_export else False,
            'separately': True if plot_settings_in['destination'] == 'paper' else False,
            'force_no_plots': False,
            'show_title': True,
            'show_legend': True,
        })

        if not tex_installed:
            utils.set_plot_options(use_tex=False)

        # Enable/disable plots
        plot_types = ['f0_spectrogram', 'spectrograms', 'all_variations', 'waveforms', 'error_per_frequency']
        for plot_type in plot_types:
            plot_settings_out[plot_type] = plot_settings_in.get(plot_type, False)  # True: plot, False: don't plot
            if plot_settings_out['force_no_plots']:
                plot_settings_out[plot_type] = False

        return plot_settings_out

    @staticmethod
    def is_speech(signal_cfg):

        if signal_cfg['sig_type'] != 'sample':
            return False

        # If name not specified, assume it is speech
        if 'sample_name' not in signal_cfg or signal_cfg['sample_name'] is None:
            return True

        target_path_str = str(signal_cfg['sample_name']).lower()
        voice_samples = ['male', 'female', '430a010a', 'long_a', 'ka', '432a010a', 'harvard']

        for voice_sample in voice_samples:
            if voice_sample in target_path_str:
                return True

        return False

    @staticmethod
    def choose_signals_to_modulate(cyclostationary_target_, minimize_noisy_cov_mvdr_, is_first_chunk,
                                   recursive_averaging, name_input_sig, skip_noise_cov_est=False):
        """ Only modulated signals that are actually needed to save computations """

        signals_to_modulate = [name_input_sig]

        if cyclostationary_target_:  # for cMWF
            signals_to_modulate.append('wet_rank1')
            signals_to_modulate.append('noise_cov_est')

        if skip_noise_cov_est:
            return signals_to_modulate  # do not modulate noise_cov_est if skip_noise_only is True

        # print("DEBUG")  # always add noise_cov_est as it may be used for coherence?
        if 'noise_cov_est' not in signals_to_modulate and (not minimize_noisy_cov_mvdr_):
            signals_to_modulate.append('noise_cov_est')  # for cMVDR when minimizing the noise covariance

        # Modulate noise at first chunk when doing recursive avg so that we can initialize noisy_wb to noise_wb
        if 'noise_cov_est' not in signals_to_modulate and is_first_chunk and recursive_averaging:
            signals_to_modulate.append('noise_cov_est')

        return signals_to_modulate

    @staticmethod
    def get_varying_parameters_names(cfg_default):

        varying_parameters_names = cfg_default['varying_parameters_names']
        varying_parameters_names = varying_parameters_names[:cfg_default['max_num_varying_parameters']]
        return varying_parameters_names


def get_varying_param_values(configuration: dict, parameter_to_vary: str):  # -> List[Union[str, int, float]]:
    """ Read varying parameter values from configuration file """

    # to_convert_to_float = ['f0_hz', 'cov_estimation|loading', 'noise|inharmonicity_percentage']
    to_convert_to_float = ['cov_estimation|loading', 'noise|inharmonicity_percentage',
                           'target|inharmonicity_percentage']

    if parameter_to_vary in configuration['varying_params_values']:
        varying_param_values = configuration['varying_params_values'][parameter_to_vary]
        varying_param_values = varying_param_values[:configuration['max_num_variations_per_parameter']]
        if parameter_to_vary in to_convert_to_float:
            varying_param_values = [float(val) for val in varying_param_values]
    else:
        raise ValueError(f"{parameter_to_vary = } not found in parameters."
                         f"Available parameters: {configuration['varying_params_values'].keys()}")

    return varying_param_values


def load_configuration(cfg_name=None):
    """ Load configuration file """

    print(f"Loading configuration file: {cfg_name}")
    cfg_path = config_folder_source / cfg_name
    cfg_custom = load_configuration_from_path(cfg_path)
    return cfg_custom


def load_configuration_from_path(configuration_path):
    """ Read settings from configuration file """

    with open(configuration_path, 'r') as f:
        conf_dict = yaml.safe_load(f)
    logger.info(f"Loaded configuration file {configuration_path}")
    return conf_dict


def write_configuration(config_dict, dest_path):
    """ Write configuration file """

    # dest_path = config_folder_source / config_name
    with open(dest_path, 'w') as outfile:
        yaml.dump(config_dict, outfile)


def set_stft_properties(stft_props, fs):
    """ Set STFT properties like window length, overlap, etc. based on the configuration values """

    stft_props['nw'] = stft_props['nfft']
    stft_props['noverlap'] = int(stft_props['nw'] * stft_props['overlap_fraction'])
    stft_props['r_shift_samples'] = stft_props['nw'] - stft_props['noverlap']
    stft_props['nfft_real'] = stft_props['nfft'] // 2 + 1
    stft_props['fs'] = fs

    return stft_props


def get_config_single_experiment(cfg_default, exp_name):
    """ Get configuration for a single experiment (other names, such as 'M', are not included) """

    cfg_single_exp = cfg_default.copy()
    cfg_single_exp['varying_parameters_names'] = exp_name

    return cfg_single_exp


def get_config_single_variation(cfg_exp, idx_var, varying_parameter_name):
    """ Get configuration for a single variation (e.g. SNR = 0 dB) """

    cfg_single_var = copy.deepcopy(cfg_exp)

    # means that the parameter is within a dictionary, for example noise: snr_db_dir = 0
    if '|' in varying_parameter_name:
        split_name = varying_parameter_name.split('|')  # could be 2 or more elements
        if len(split_name) == 2:
            dict_name, param_name = split_name
            cfg_single_var[dict_name][param_name] = cfg_exp['varying_params_values'][varying_parameter_name][idx_var]
        elif len(split_name) == 3:
            dict_name, sub_dict_name, param_name = split_name
            cfg_single_var[dict_name][sub_dict_name][param_name] = \
            cfg_exp['varying_params_values'][varying_parameter_name][idx_var]
        else:
            raise NotImplementedError
    else:
        cfg_single_var[varying_parameter_name] = cfg_exp['varying_params_values'][varying_parameter_name][idx_var]

    return cfg_single_var


def check_cyclic_target_or_not(cfg):
    try:
        cyclostationary_target = cfg['cyclostationary_target']
        sig_type = cfg['target']['sig_type'],
        noise_type = cfg['noise']['sig_type']
        if cyclostationary_target and 'white' in sig_type:
            raise ValueError(
                f"{cyclostationary_target = } (implying that target is cyclic) but {sig_type = }!")
        elif not cyclostationary_target and 'white' in noise_type:
            warnings.warn(f"{cyclostationary_target = } (implying that noise is cyclic) but {noise_type = }!")
    except KeyError as e:
        print(f"{e} in check_cyclic_target_or_not")


def update_target_settings(target_sett):
    if target_sett['sig_type'] != 'sinusoidal' and target_sett['sig_type'] != 'sinusoidal_varying_freq':
        target_sett['f0_hz'] = [np.nan, np.nan]
        target_sett['num_harmonics'] = np.nan
    return target_sett


def merge_configurations(cfg_primary, cfg_secondary):
    # We can't simply do cfg_default.update(cfg_secondary) because we need to merge dictionaries within dictionaries
    # It could be that cfg_secondary only specifies a few keys of inner dictionaries.
    # Do it recursively
    for key, value in cfg_secondary.items():
        if isinstance(value, dict):
            if key not in cfg_primary:
                cfg_primary[key] = value
            else:
                merge_configurations(cfg_primary[key], value)
        else:
            cfg_primary[key] = value
    return cfg_primary


def adjust_config_for_debug(cfg_default):
    if hasattr(sys, 'gettrace') and sys.gettrace() is not None:
        cfg_default['num_montecarlo_simulations'] = 1
        cfg_default['plot']['destination'] = 'debug'
        print(f"Running in debug mode. {cfg_default['num_montecarlo_simulations'] = } and "
              f"{cfg_default['plot']['destination'] = }")
    return cfg_default


def load_and_merge_secondary_config(cfg_default, data_type_selected='synthetic'):
    if cfg_default['secondary_config_file'].lower() != 'none':
        cfg_secondary = load_configuration(cfg_default['secondary_config_file'])
        cfg_secondary_override = cfg_secondary.get(data_type_selected, {})

        # Remove the data_type key from the secondary config, so that it doesn't overwrite the default config
        # when merging the two configurations
        cfg_secondary.pop(data_type_selected)

        cfg_default = merge_configurations(cfg_default, cfg_secondary)
        cfg_default = merge_configurations(cfg_default, cfg_secondary_override)

        # Remove the unused "data types" (configuration settings) to avoid polluting the final YAML file stored with the experiment
        for data_type_other in cfg_default['data_types_all']:
            if data_type_other != data_type_selected:
                cfg_default.pop(data_type_other, None)

        cfg_default = adjust_config_for_debug(cfg_default)
    return cfg_default


def assign_default_values(cfg):
    if 'minimize_noisy_cov_mvdr' not in cfg['beamforming']:
        cfg['beamforming']['minimize_noisy_cov_mvdr'] = True

    cfg['harmonics_est']['freq_range_cyclic'] = cfg['cyclic']['freq_range_cyclic']

    cfg['target'] = cfg.get('target', {})
    cfg['target']['harmonic_correlation'] = cfg['target'].get('harmonic_correlation', 1.)

    cfg['noise'] = cfg.get('noise', {})
    cfg['noise']['harmonic_correlation'] = cfg['noise'].get('harmonic_correlation', 1.)
    cfg['noise']['skip_convolution_rir'] = cfg['noise'].get('skip_convolution_rir', False)
    cfg['noise']['noise_var_rtf'] = cfg['noise'].get('noise_var_rtf', 0)

    cfg['time'] = cfg.get('time', {})
    cfg['time']['chunk_len_seconds'] = cfg['time'].get('chunk_len_seconds', 0.)

    cfg['time']['duration_approx_seconds'] = cfg['time'].get('duration_approx_seconds',
                                                             cfg['time']['chunk_len_seconds'])
    cfg['time']['fixed_length_chunks'] = cfg['time'].get('fixed_length_chunks', True)
    cfg['time']['overlap_frame_cov_est_percentage'] = cfg['time'].get('overlap_frame_cov_est_percentage', 0)

    cfg['cyclic'] = cfg.get('cyclic', {})
    cfg['cyclic']['use_global_coherence'] = cfg['cyclic'].get('use_global_coherence', False)
    cfg['cyclic']['harmonic_threshold'] = cfg['cyclic'].get('harmonic_threshold', 0)

    cfg['use_masked_stft_for_evaluation'] = cfg.get('use_masked_stft_for_evaluation', False)
    cfg['print_results'] = cfg.get('print_results', True)

    cfg['rir_specs'] = cfg.get('rir_specs', {})
    cfg['rir_specs']['use_real_rirs'] = cfg['rir_specs'].get('use_real_rirs', True)

    cfg['metrics'] = cfg.get('metrics', {})
    cfg['metrics']['freq'] = cfg['metrics'].get('freq', [])
    cfg['metrics']['other'] = cfg['metrics'].get('other', [])

    cfg['cyclostationary_target'] = cfg.get('cyclostationary_target', False)

    return cfg<|MERGE_RESOLUTION|>--- conflicted
+++ resolved
@@ -5,11 +5,7 @@
 import logging
 from pathlib import Path
 import numpy as np
-<<<<<<< HEAD
 from src import utils
-=======
-import utils
->>>>>>> dd605f5b
 from src import globs as gs
 import sys
 
@@ -116,22 +112,6 @@
         return parameters, default_values, varying_param_values
 
     @staticmethod
-    def is_tex_installed():
-        """ Check if LaTeX is installed on the system """
-        import subprocess
-        try:
-            result = subprocess.run(['kpsewhich', 'type1cm.sty'], stdout=subprocess.PIPE, stderr=subprocess.PIPE)
-            if result.returncode == 0 and result.stdout.strip():
-                return True
-            else:
-                warnings.warn("LaTeX is not installed or type1cm.sty not found. Using matplotlib instead of LaTeX for plotting.")
-                return False
-        except (FileNotFoundError, subprocess.CalledProcessError):
-            warnings.warn(
-                "LaTeX is not installed or type1cm.sty not found. Using matplotlib instead of LaTeX for plotting.")
-            return False
-
-    @staticmethod
     def get_plot_settings(plot_settings_in):
 
         plot_settings_out = plot_settings_in.copy()
@@ -139,12 +119,9 @@
         # plot_destination: debug, slides, paper
         for_export = plot_settings_in['destination'] != 'debug'
 
-        # Check if latex is installed first
-        tex_installed = ConfigManager.is_tex_installed()
-
         plot_settings_out.update({
             'show_date_plots': False if for_export else True,
-            'use_tex': True if (for_export and tex_installed) else False,
+            'use_tex': True if for_export else False,
             'save_plots': True if for_export else False,
             'separately': True if plot_settings_in['destination'] == 'paper' else False,
             'force_no_plots': False,
@@ -152,9 +129,6 @@
             'show_legend': True,
         })
 
-        if not tex_installed:
-            utils.set_plot_options(use_tex=False)
-
         # Enable/disable plots
         plot_types = ['f0_spectrogram', 'spectrograms', 'all_variations', 'waveforms', 'error_per_frequency']
         for plot_type in plot_types:
@@ -206,10 +180,10 @@
             signals_to_modulate.append('noise_cov_est')
 
         return signals_to_modulate
-
+    
     @staticmethod
     def get_varying_parameters_names(cfg_default):
-
+        
         varying_parameters_names = cfg_default['varying_parameters_names']
         varying_parameters_names = varying_parameters_names[:cfg_default['max_num_varying_parameters']]
         return varying_parameters_names
@@ -294,8 +268,7 @@
             cfg_single_var[dict_name][param_name] = cfg_exp['varying_params_values'][varying_parameter_name][idx_var]
         elif len(split_name) == 3:
             dict_name, sub_dict_name, param_name = split_name
-            cfg_single_var[dict_name][sub_dict_name][param_name] = \
-            cfg_exp['varying_params_values'][varying_parameter_name][idx_var]
+            cfg_single_var[dict_name][sub_dict_name][param_name] = cfg_exp['varying_params_values'][varying_parameter_name][idx_var]
         else:
             raise NotImplementedError
     else:
@@ -305,6 +278,7 @@
 
 
 def check_cyclic_target_or_not(cfg):
+
     try:
         cyclostationary_target = cfg['cyclostationary_target']
         sig_type = cfg['target']['sig_type'],
@@ -345,7 +319,7 @@
         cfg_default['num_montecarlo_simulations'] = 1
         cfg_default['plot']['destination'] = 'debug'
         print(f"Running in debug mode. {cfg_default['num_montecarlo_simulations'] = } and "
-              f"{cfg_default['plot']['destination'] = }")
+                f"{cfg_default['plot']['destination'] = }")
     return cfg_default
 
 
@@ -387,8 +361,7 @@
     cfg['time'] = cfg.get('time', {})
     cfg['time']['chunk_len_seconds'] = cfg['time'].get('chunk_len_seconds', 0.)
 
-    cfg['time']['duration_approx_seconds'] = cfg['time'].get('duration_approx_seconds',
-                                                             cfg['time']['chunk_len_seconds'])
+    cfg['time']['duration_approx_seconds'] = cfg['time'].get('duration_approx_seconds', cfg['time']['chunk_len_seconds'])
     cfg['time']['fixed_length_chunks'] = cfg['time'].get('fixed_length_chunks', True)
     cfg['time']['overlap_frame_cov_est_percentage'] = cfg['time'].get('overlap_frame_cov_est_percentage', 0)
 
